import numpy as np
import pandas as pd
from sklearn.model_selection import train_test_split
from sklearn import datasets
import matplotlib.pyplot as plt
from LogisticRegression import LogisticRegression

def accuracy(y_pred, y_test):
    return np.sum(y_pred == y_test) / len(y_test)


iris = datasets.load_iris()

X, y = iris.data, iris.target
X_train, X_test, y_train, y_test = train_test_split(X, y, test_size=0.2, random_state=1234)

<<<<<<< HEAD
clf = LogisticRegression(alpha=0.01, n_iters=100)
=======

clf = LogisticRegression(alpha=0.001, n_iters=300)
>>>>>>> ee069309
clf.fit(X_train, y_train, binary=False)
y_pred = clf.predict(X_test)
print(y_test)
acc = accuracy(y_pred, y_test)
print(f"Model accuracy: {acc}")<|MERGE_RESOLUTION|>--- conflicted
+++ resolved
@@ -1,12 +1,11 @@
 import numpy as np
-import pandas as pd
 from sklearn.model_selection import train_test_split
 from sklearn import datasets
-import matplotlib.pyplot as plt
-from LogisticRegression import LogisticRegression
+from logistic_regression import LogisticRegression
 
-def accuracy(y_pred, y_test):
-    return np.sum(y_pred == y_test) / len(y_test)
+
+def accuracy(y_p, y_t):
+    return np.sum(y_p == y_t) / len(y_t)
 
 
 iris = datasets.load_iris()
@@ -14,14 +13,9 @@
 X, y = iris.data, iris.target
 X_train, X_test, y_train, y_test = train_test_split(X, y, test_size=0.2, random_state=1234)
 
-<<<<<<< HEAD
-clf = LogisticRegression(alpha=0.01, n_iters=100)
-=======
-
-clf = LogisticRegression(alpha=0.001, n_iters=300)
->>>>>>> ee069309
+clf = LogisticRegression(alpha=0.01, n_iters=1000)
 clf.fit(X_train, y_train, binary=False)
-y_pred = clf.predict(X_test)
+y_prediction = clf.predict(X_test)
 print(y_test)
-acc = accuracy(y_pred, y_test)
+acc = accuracy(y_prediction, y_test)
 print(f"Model accuracy: {acc}")