--- conflicted
+++ resolved
@@ -5,7 +5,6 @@
 import matplotlib.pyplot as plt
 from tqdm import tqdm
 import utils
-seed(123)
 
 seed(0)
 
@@ -114,18 +113,6 @@
         for layer in self.layers:
             x = layer.forward(x)
         return x
-<<<<<<< HEAD
-        '''
-        for index in range(len(self.layers)):
-            if index == len(self.layers) - 1:
-                x = self.layers[index].forward(x, last_layer=True)
-                break
-            else:
-                x = self.layers[index].forward(x, last_layer=False)
-        return x
-        '''
-=======
->>>>>>> 3acd2f42
 
     def backpropagation(self, tmp_derivative):
         """
@@ -167,43 +154,13 @@
 ldr = utils.DatasetLoader(dataset=datasets.load_iris(), multiclass_flag=True)
 multiclass, X, y = ldr.run()
 X_train, X_test, Y_train, Y_test = train_test_split(X, y, test_size=0.2, random_state=1234)
-<<<<<<< HEAD
-=======
 X_train, X_val, Y_train, Y_val = train_test_split(X_train, Y_train, test_size=0.125, random_state=1234)
->>>>>>> 3acd2f42
 
-'''
-layers_in = [
-<<<<<<< HEAD
-            {'input': 4, 'output': 8, 'activation_f': utils.tanh},
-            {'input': 8, 'output': 3, 'activation_f': utils.softmax}
-            ]
-
-nn = NeuralNetwork(layers_in, epochs=100, learning_rate=0.01)
-nn.train(X_train, Y_train, X_test, Y_test)
-print(f'Accuracy score: {nn.predict()}')
-nn.plot_loss()
-'''
-l1 = Layer(4, 16, utils.tanh)
-l2 = Layer(16, 8, utils.tanh)
-l3 = Layer(8, 3, utils.softmax)
-
-for _ in range(100):
-    prediction = l3.forward(l2.forward(l1.forward(X_train)))
-    l1.backward(l2.backward(l3.backward(utils.loss_derivative(Y_train, prediction), req_delta=True), req_delta=True))
-
-predicted_values_test = l3.forward(l2.forward(l1.forward(X_test)))
-print(predicted_values_test)
-prediction_test = utils.accuracy(predicted_values_test, Y_test)
-print(prediction_test)
-=======
-            {'input': 4, 'output': 128, 'activation_f': utils.tanh},
-            {'input': 128, 'output': 64, 'activation_f': utils.tanh},
-            {'input': 64, 'output': 3, 'activation_f': utils.softmax}
-            ]
+layers_in = [{'input': 4, 'output': 128, 'activation_f': utils.tanh},
+             {'input': 128, 'output': 64, 'activation_f': utils.tanh},
+             {'input': 64, 'output': 3, 'activation_f': utils.softmax}]
 
 nn = NeuralNetwork(layers_in, epochs=60, learning_rate=0.0001)
 nn.train(X_train, Y_train, X_test, Y_test, X_val, Y_val)
 print(f'Accuracy score: {nn.calculate_accuracy(X_test, Y_test)}')
-nn.plot_loss()
->>>>>>> 3acd2f42
+nn.plot_loss()